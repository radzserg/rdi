--- conflicted
+++ resolved
@@ -1,10 +1,6 @@
 {
   "name": "rsdi",
-<<<<<<< HEAD
-  "version": "2.0.0-alpha.6",
-=======
   "version": "2.0.0",
->>>>>>> 320f6e7c
   "description": "Simple dependency injection container for JavaScript/TypeScript",
   "scripts": {
     "test": "jest",
